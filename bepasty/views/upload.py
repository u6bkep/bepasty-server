--- conflicted
+++ resolved
@@ -14,87 +14,6 @@
 from ..utils.permissions import *
 from . import blueprint
 
-
-<<<<<<< HEAD
-class Upload(object):
-    _filename_re = re.compile(r'[^a-zA-Z0-9 \*+:;.,_-]+')
-    _type_re = re.compile(r'[^a-zA-Z0-9/+.-]+')
-
-    @classmethod
-    def filter_size(cls, i):
-        """
-        Filter size.
-        Check for advertised size.
-        """
-        i = int(i)
-        if i >= current_app.config['MAX_CONTENT_LENGTH']:  # 4 GiB
-            abort(413)
-        return i
-
-    @classmethod
-    def filter_filename(cls, i):
-        """
-        Filter filename.
-        Only allow some basic characters and shorten to 50 characters.
-        """
-        return cls._filename_re.sub('', i)[:50]
-
-    @classmethod
-    def filter_type(cls, i):
-        """
-        Filter Content-Type
-        Only allow some basic characters and shorten to 50 characters.
-        """
-        if not i:
-            return 'application/octet-stream'
-        return cls._type_re.sub('', i)[:50]
-
-    @classmethod
-    def meta_new(cls, item, input_size, input_filename, input_type):
-        item.meta['filename'] = cls.filter_filename(input_filename)
-        item.meta['size'] = cls.filter_size(input_size)
-        item.meta['type'] = cls.filter_type(input_type)
-
-        item.meta['complete'] = False
-
-        item.meta['unlocked'] = current_app.config['UPLOAD_UNLOCKED']
-
-    @classmethod
-    def meta_complete(cls, item, file_hash):
-        item.meta['complete'] = True
-        item.meta['hash'] = file_hash
-
-    @staticmethod
-    def data(item, f, size_input, offset=0):
-        """
-        Copy data from temp file into storage.
-        """
-        read_length = 16 * 1024
-        size_written = 0
-        hasher = hashlib.sha256()
-
-        while True:
-            read_length = min(read_length, size_input)
-            if size_input == 0:
-                break
-
-            buf = f.read(read_length)
-            if not buf:
-                # Should not happen, we already checked the size
-                raise RuntimeError
-
-            item.data.write(buf, offset + size_written)
-            hasher.update(buf)
-
-            len_buf = len(buf)
-            size_written += len_buf
-            size_input -= len_buf
-
-        return size_written, hasher.hexdigest()
-
-
-=======
->>>>>>> 6410c929
 class UploadView(MethodView):
     def post(self):
         if not may(CREATE):
