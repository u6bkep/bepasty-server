<<<<<<< HEAD
# Copyright: 2014 Thomas Waldmann <tw@waldmann-edv.de>
# License: BSD 2-clause, see LICENSE for details.

from io import BytesIO
import time
=======
from StringIO import StringIO
>>>>>>> 16607043

from flask import request
from flask.views import MethodView
from werkzeug.exceptions import Forbidden
from pygments.lexers import get_all_lexers

from . import blueprint
from werkzeug.urls import url_quote
from ..utils.date_funcs import FOREVER
from ..utils.permissions import *
from ..utils.http import redirect_next
from ..utils.upload import create_item


class LodgeitUpload(MethodView):
    """
    lodgeit paste form
    """
    # most stuff lodgeit support comes directly from pygments
    # for all other stuff we fall back to text/plain.
    TRANS = {}
    for lexer in get_all_lexers():
        # (name, aliases, filetypes, mimetypes)
        # e.g. ('Diff', ('diff',), ('*.diff', '*.patch'), ('text/x-diff', 'text/x-patch'))
        name = lexer[1][0]
        cts = lexer[3]
        # find a content-type, preferably one with text/*
        for ct in cts:
            if ct.startswith("text/"):
                break
        else:
            if cts:
                ct = cts[0]
            else:
                ct = None
        if ct:
            TRANS[name] = ct

    def post(self):
        if not may(CREATE):
            raise Forbidden()
        lang = request.form.get('language')
        content_type = self.TRANS.get(lang)
        content_type_hint = 'text/plain'
        filename = None
        t = request.form['code']
        # t is already unicode, but we want utf-8 for storage
        t = t.encode('utf-8')
        size = len(t)
        f = BytesIO(t)
        maxlife_timestamp = FOREVER
        name = create_item(f, filename, size, content_type, content_type_hint,
                           maxlife_stamp=maxlife_timestamp)
        return redirect_next('bepasty.display', name=name, _anchor=url_quote(filename))


blueprint.add_url_rule('/lodgeit/', view_func=LodgeitUpload.as_view('lodgeit'))<|MERGE_RESOLUTION|>--- conflicted
+++ resolved
@@ -1,12 +1,4 @@
-<<<<<<< HEAD
-# Copyright: 2014 Thomas Waldmann <tw@waldmann-edv.de>
-# License: BSD 2-clause, see LICENSE for details.
-
 from io import BytesIO
-import time
-=======
-from StringIO import StringIO
->>>>>>> 16607043
 
 from flask import request
 from flask.views import MethodView
