--- conflicted
+++ resolved
@@ -14,9 +14,6 @@
 # also take more (or less).
 MAX_FILENAME_LENGTH = 250
 
-# limit max. file size
-# TODO: it is unknown whether we have some specific reason to limit to exactly 4GiB
-MAX_FILE_SIZE = 4 * 1024 * 1024 * 1024  # 4GiB
 
 
 class Upload(object):
@@ -30,11 +27,7 @@
         Check for advertised size.
         """
         i = int(i)
-<<<<<<< HEAD
         if i >= current_app.config['MAX_FILE_SIZE']:
-=======
-        if i >= MAX_FILE_SIZE:
->>>>>>> 0e374d74
             abort(413)
         return i
 
