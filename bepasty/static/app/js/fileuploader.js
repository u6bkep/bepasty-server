jqXHR = null;
$(function () {
    'use strict';
    $('#fileupload')
        .fileupload({
            dataType: 'json',
            autoUpload: true,
            singleFileUploads: true,
            maxChunkSize: 10 * 1024 * 1024, // 10 MiB
            maxFileSize: 4 * 1024 * 1024 * 1024 // 4 GiB
        })

        .on('fileuploadadd', function (e, data) {
            data.context = $('<div class="alert alert-processing"/>')
                .appendTo('#files');

            // Generate human readable file size
            function humansize (size) {
                var suffix = ["B", "KiB", "MiB", "GiB", "TiB", "PiB"],
                    tier = 0;

                while (size >= 1024) {
                    size = size / 1024;
                    tier++;
                }

                return Math.round(size * 10) / 10 + " " + suffix[tier];
            }

            // Add one paragraph per file
            $.each(data.files, function (index, file) {
                var node = $('<p/>')
                    .text(file.name + " (" + humansize(file.size) + ")");
                node.appendTo(data.context);
            });
        })

        .on('fileuploadsubmit', function (e, data) {
            var $this = $(this);
            // Create new item
            $.ajax({
                type: 'POST',
                url: '/+upload/new',
                data: JSON.stringify({
                    filename: data.files[0].name,
                    size: data.files[0].size,
                    type: data.files[0].type
                }),
                contentType: 'application/json',
                success: function (result) {
                    data.url = result.url;
                    jqXHR = $this.fileupload('send', data);
                    jqXHR.error(function (jqXHR, textStatus, errorThrown) 
                        {
                            //Delete file garbage on server
                            $.ajax({
                                type: 'GET',
                                url: data.url+'/abort',
                            });
                        });
                    }
            });
            return false;
        })

        .on('fileuploaddone', function (e, data) {
            $(data.context)
                .attr('class', 'alert alert-success');
            $.each(data.result.files, function (index, file) {
                $(data.context.children()[index])
                    .wrapInner($('<a target="_blank" class="alert-link">')
                        .prop('href', file.url));
<<<<<<< HEAD
                $('<li>').text(document.location.origin + file.url).appendTo('#file-list>ul');
            })
=======
            });
            jqXHR = null;
>>>>>>> 09bb5a47
        })

        .on('fileuploadfail', function (e, data) {
            $(data.context)
                .attr('class', 'alert alert-danger')
                .append('<p><strong>Upload failed!</strong></p>');
            jqXHR = null;
        })

        .on('fileuploadprogressall', function (e, data) {
            var progress = parseInt(data.loaded / data.total * 100, 10);
            $('#fileupload-progress').find('.progress-bar').css('width', progress + '%');
        })

        .on('fileuploadstart', function (e, data) {
            $('#fileupload-progress').css('visibility', 'visible');
            $('#fileupload-abort').css('visibility', 'visible')
        })

        .on('fileuploadstop', function (e, data) {
            $('#fileupload-progress').css('visibility', 'hidden');
            $('#fileupload-abort').css('visibility', 'hidden');
        })

        .on('fileuploadprocessfail', function (e, data) {
            $(data.context)
                .attr('class', 'alert alert-danger');
            var index = data.index,
                file = data.files[index];
            $(data.context.children()[index])
                .append('<br>')
                .append('<strong>' + file.error + '</strong>');
        });

    $('#fileupload-abort').click(function (e) {
        bootbox.confirm("Are you sure you want to abort the upload?", function(result) {
            if (result == true && jqXHR != null){
                jqXHR.abort();
            }
        });
    }); 
});<|MERGE_RESOLUTION|>--- conflicted
+++ resolved
@@ -50,7 +50,7 @@
                 success: function (result) {
                     data.url = result.url;
                     jqXHR = $this.fileupload('send', data);
-                    jqXHR.error(function (jqXHR, textStatus, errorThrown) 
+                    jqXHR.error(function (jqXHR, textStatus, errorThrown)
                         {
                             //Delete file garbage on server
                             $.ajax({
@@ -70,13 +70,9 @@
                 $(data.context.children()[index])
                     .wrapInner($('<a target="_blank" class="alert-link">')
                         .prop('href', file.url));
-<<<<<<< HEAD
                 $('<li>').text(document.location.origin + file.url).appendTo('#file-list>ul');
-            })
-=======
             });
             jqXHR = null;
->>>>>>> 09bb5a47
         })
 
         .on('fileuploadfail', function (e, data) {
@@ -117,5 +113,5 @@
                 jqXHR.abort();
             }
         });
-    }); 
+    });
 });