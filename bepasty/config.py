--- conflicted
+++ resolved
@@ -5,25 +5,7 @@
 class Config(object):
     """This is the basic configuration class for bepasty."""
 
-<<<<<<< HEAD
-    UPLOAD_UNLOCKED = True
-    """
-    .. warning::
-        Uploads are default unlocked. Actually the admin should manual
-        unlock the uploaded files to avoid copyright issues. In hosted
-        version you should set ``UPLOAD_UNLOCKED = False``.
-    """
-
-    #: Set max content length to 4 GB
-    #: This is the maximum size a uploaded file can have
-    MAX_CONTENT_LENGTH = 4 * 1024 * 1024 * 1024
-
-    #: Define storage module
-    #: Available:
-    #: - filesystem
-    #: - ceph
-=======
-    #: name of this site (put YOUR bepasty fqdn here)
+	#: name of this site (put YOUR bepasty fqdn here)
     SITENAME = 'bepasty.example.org'
 
     #: Whether files are automatically locked after upload.
@@ -32,6 +14,10 @@
     #: uploaded file, set this to True.
     UPLOAD_LOCKED = False
 
+    #: Set max content length to 4 GB
+    #: This is the maximum size a uploaded file can have
+    MAX_CONTENT_LENGTH = 4 * 1024 * 1024 * 1024
+
     #: Define storage backend, choose from:
     #:
     #: - 'filesystem'
@@ -39,7 +25,6 @@
     #:
     #: Note: ceph storage currently lacks names-in-storage iteration, see
     #: issue #38. Thus we recommend using filesystem storage currently.
->>>>>>> 6410c929
     STORAGE = 'filesystem'
 
     #: Filesystem storage path
